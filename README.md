# AraViQ6 - NDArray from QVideoFrame with Qt6

[![PyPI version](https://badge.fury.io/py/AraViQ6.svg)](https://badge.fury.io/py/AraViQ6)
[![Python Version](https://img.shields.io/pypi/pyversions/araviq6)](https://pypi.org/project/araviq6/)
[![Build Status](https://github.com/JSS95/araviq6/actions/workflows/ci.yml/badge.svg)](https://github.com/JSS95/araviq6/actions/workflows/ci.yml)
[![Documentation Status](https://readthedocs.org/projects/araviq6/badge/?version=latest)](https://araviq6.readthedocs.io/en/latest/?badge=latest)
[![License](https://img.shields.io/github/license/JSS95/araviq6)](https://github.com/JSS95/araviq6/blob/master/LICENSE)

AraViQ6 is a Python package which integrates NDArray-based image processing with video pipeline of Qt6.

It provides:
- QVideoFrame processor based on array processing
- Converters between NDArray and QVideoFrame
- Convenience classes and widgets for array displaying

The following Qt bindings are supported:
- [PySide6](https://pypi.org/project/PySide6/)

# How to use

There are two ways to use AraViQ6; using QVideoFrame-based pipeline, or using NDArray-based pipeline.

## Frame-based pipeline

Frame-based pipeline is a high-level approach that works well with Qt Multimedia scheme.

<div align="center">
  <img src="https://github.com/JSS95/araviq6/raw/master/doc/source/_images/frame-pipeline.jpg"/><br>
    QVideoFrame pipeline with AraViQ6
</div>

Frame-based pipeline consists of:
1. `VideoFrameWorker`
2. `VideoFrameProcessor`

QVideoFrame comes from and goes to Qt6's `QVideoSink`. AraViQ6's
`VideoFrameWorker` converts QVideoFrame to numpy array, performs processing, and sends the results to downstream in both QVideoFrame and NDArray. User may subclass the worker to define own processing.

`VideoFrameProcessor` wraps the worker and provides API around it.
Worker is mulithreaded in the processor.

## Array-based pipeline

Array-based pipeline is a low-level approach.
It can be useful when third-party package provides video frame in numpy array format.

<div align="center">
  <img src="https://github.com/JSS95/araviq6/raw/master/doc/source/_images/array-pipeline.jpg"/><br>
    NDArray pipeline with AraViQ6
</div>

Array-based pipeline consists of:

1. `FrameToArrayConverter`
2. `ArrayWorker`
3. `ArrayProcessor`
4. `ArrayToFrameConverter`

`FrameToArrayConverter` and `ArrayToFrameConverter` performs conversion between frame pipeline and array pipeline.
To retain the metadata (e.g., timestamp) of QVideoFrame, these classes includes the original frame for the array.

`ArrayWorker` performs processing on incoming array and sends the result to downstream in NDArray. User may subclass the worker to define own processing.

`ArrayProcessor` wraps the worker and provides API around it.
Worker is mulithreaded in the processor.

## Convenicence classes

AraViQ6 also provides various convenience classes to make building the pipeline easier.

The following classes help setting array pipeline with the video source and the display.
- `NDArrayVideoPlayer`
- `NDArrayMediaCaptureSession`
- `NDArrayLabel`

The following classes are plug-and-play widgets where user can process the video with minimal boilerplate.
<<<<<<< HEAD
- `NDArrayVideoPlayerWidget`
- `CameraProcessWidget`
=======
- `PlayerProcessWidget`
- `NDArrayCameraWidget`
>>>>>>> 6c628256

# Examples

Use cases are provided in [examples](https://github.com/JSS95/araviq6/tree/master/araviq6/examples) directory.
They can be found in documentation as well.

# Installation

Before you install, be careful for other Qt-dependent packages installed in your environment.
For example, non-headless OpenCV-Python modifies the Qt dependency thus can make other Qt bindings unavailable.

`araviq6` can be installed using `pip`.

```
$ pip install araviq6
```

# Documentation

AraViQ6 is documented with [Sphinx](https://pypi.org/project/Sphinx/).
Documentation can be found on Read the Docs:

> https://araviq6.readthedocs.io/

If you want to build the document yourself, clone the source code and install with `[doc]` option.
Go to `doc` directory and build the document.

```
$ pip install araviq6[doc]
$ cd doc
$ make html
```

Document will be generated in `build/html` directory. Open `index.html` to see the central page.<|MERGE_RESOLUTION|>--- conflicted
+++ resolved
@@ -74,13 +74,8 @@
 - `NDArrayLabel`
 
 The following classes are plug-and-play widgets where user can process the video with minimal boilerplate.
-<<<<<<< HEAD
-- `NDArrayVideoPlayerWidget`
+- `PlayerProcessWidget`
 - `CameraProcessWidget`
-=======
-- `PlayerProcessWidget`
-- `NDArrayCameraWidget`
->>>>>>> 6c628256
 
 # Examples
 
